package snapshotsync

import (
<<<<<<< HEAD
	"fmt"
	"github.com/davecgh/go-spew/spew"
	"github.com/ledgerwatch/lmdb-go/lmdb"
=======
>>>>>>> 6b84a92b
	"github.com/ledgerwatch/turbo-geth/common/dbutils"
	"github.com/ledgerwatch/turbo-geth/ethdb"
	"github.com/ledgerwatch/turbo-geth/log"
	"path/filepath"
)

var (
	BucketConfigs = map[SnapshotType]dbutils.BucketsCfg{
		SnapshotType_bodies: {
			dbutils.BlockBodyPrefix:          dbutils.BucketConfigItem{},
			dbutils.EthTx:          dbutils.BucketConfigItem{},
			dbutils.BodiesSnapshotInfoBucket: dbutils.BucketConfigItem{},
		},
		SnapshotType_headers: {
			dbutils.HeadersBucket:             dbutils.BucketConfigItem{},
			dbutils.HeadersSnapshotInfoBucket: dbutils.BucketConfigItem{},
		},
		SnapshotType_state: {
			dbutils.PlainStateBucket: dbutils.BucketConfigItem{
				Flags:                     dbutils.DupSort,
				AutoDupSortKeysConversion: true,
				DupFromLen:                60,
				DupToLen:                  28,
			},
			dbutils.PlainContractCodeBucket: dbutils.BucketConfigItem{},
			dbutils.CodeBucket:              dbutils.BucketConfigItem{},
		},
	}
)

func WrapBySnapshotsFromDir(kv ethdb.RwKV, snapshotDir string, mode SnapshotMode) (ethdb.RwKV, error) {
	log.Info("Wrap db to snapshots", "dir", snapshotDir, "mode", mode.ToString())
	snkv := ethdb.NewSnapshotKV().DB(kv)

	if mode.Bodies {
<<<<<<< HEAD
		snapshotKV, err := ethdb.NewLMDB().Flags(func(flags uint) uint { return flags | lmdb.Readonly }).Path(snapshotDir + "/bodies").WithBucketsConfig(func(defaultBuckets dbutils.BucketsCfg) dbutils.BucketsCfg {
			return BucketConfigs[SnapshotType_bodies]
=======
		snapshotKV, err := ethdb.NewLMDB().Readonly().Path(snapshotDir + "/bodies").WithBucketsConfig(func(defaultBuckets dbutils.BucketsCfg) dbutils.BucketsCfg {
			return bucketConfigs[SnapshotType_bodies]
>>>>>>> 6b84a92b
		}).Open()
		if err != nil {
			log.Error("Can't open body snapshot", "err", err)
			return nil, err
		} else { //nolint
			snkv = snkv.SnapshotDB([]string{dbutils.BlockBodyPrefix, dbutils.BodiesSnapshotInfoBucket, dbutils.EthTx}, snapshotKV)
		}
	}

	if mode.Headers {
<<<<<<< HEAD
		snapshotKV, err := ethdb.NewLMDB().Flags(func(flags uint) uint { return flags | lmdb.Readonly }).Path(snapshotDir + "/headers").WithBucketsConfig(func(defaultBuckets dbutils.BucketsCfg) dbutils.BucketsCfg {
			return BucketConfigs[SnapshotType_headers]
=======
		snapshotKV, err := ethdb.NewLMDB().Readonly().Path(snapshotDir + "/headers").WithBucketsConfig(func(defaultBuckets dbutils.BucketsCfg) dbutils.BucketsCfg {
			return bucketConfigs[SnapshotType_headers]
>>>>>>> 6b84a92b
		}).Open()
		if err != nil {
			log.Error("Can't open headers snapshot", "err", err)
			return nil, err
		} else { //nolint
			snkv = snkv.SnapshotDB([]string{dbutils.HeadersBucket, dbutils.HeadersSnapshotInfoBucket}, snapshotKV)
		}
	}
	if mode.State {
<<<<<<< HEAD
		snapshotKV, err := ethdb.NewLMDB().Flags(func(flags uint) uint { return flags | lmdb.Readonly }).Path(snapshotDir + "/state").WithBucketsConfig(func(defaultBuckets dbutils.BucketsCfg) dbutils.BucketsCfg {
			return BucketConfigs[SnapshotType_state]
=======
		snapshotKV, err := ethdb.NewLMDB().Readonly().Path(snapshotDir + "/headers").WithBucketsConfig(func(defaultBuckets dbutils.BucketsCfg) dbutils.BucketsCfg {
			return bucketConfigs[SnapshotType_headers]
>>>>>>> 6b84a92b
		}).Open()
		if err != nil {
			log.Error("Can't open state snapshot", "err", err)
			return nil, err
		} else { //nolint
			snkv = snkv.SnapshotDB([]string{dbutils.StateSnapshotInfoBucket, dbutils.PlainStateBucket, dbutils.PlainContractCodeBucket, dbutils.CodeBucket}, snapshotKV)
		}
	}
	return snkv.Open(), nil
}

func WrapBySnapshotsFromDownloader(kv ethdb.RwKV, snapshots map[SnapshotType]*SnapshotsInfo) (ethdb.RwKV, error) {
	snKV := ethdb.NewSnapshotKV().DB(kv)
	for k, v := range snapshots {
		log.Info("Wrap db by", "snapshot", k.String(), "dir", v.Dbpath)
<<<<<<< HEAD
		cfg := BucketConfigs[k]
		fmt.Println("Wrap", filepath.Dir(v.Dbpath))
		spew.Dump(cfg)
		snapshotKV, err := ethdb.NewLMDB().Flags(func(flags uint) uint { return flags | lmdb.Readonly }).Path(filepath.Dir(v.Dbpath)).WithBucketsConfig(func(defaultBuckets dbutils.BucketsCfg) dbutils.BucketsCfg {
=======
		cfg := bucketConfigs[k]
		snapshotKV, err := ethdb.NewLMDB().Readonly().Path(v.Dbpath).WithBucketsConfig(func(defaultBuckets dbutils.BucketsCfg) dbutils.BucketsCfg {
>>>>>>> 6b84a92b
			return cfg
		}).Open()

		if err != nil {
			log.Error("Can't open snapshot", "err", err)
			return nil, err
		} else { //nolint
			buckets := make([]string, 0, 1)
			for bucket := range BucketConfigs[k] {
				buckets = append(buckets, bucket)
			}

			snKV = snKV.SnapshotDB(buckets, snapshotKV)
		}
	}

	return snKV.Open(), nil
}<|MERGE_RESOLUTION|>--- conflicted
+++ resolved
@@ -1,16 +1,9 @@
 package snapshotsync
 
 import (
-<<<<<<< HEAD
-	"fmt"
-	"github.com/davecgh/go-spew/spew"
-	"github.com/ledgerwatch/lmdb-go/lmdb"
-=======
->>>>>>> 6b84a92b
 	"github.com/ledgerwatch/turbo-geth/common/dbutils"
 	"github.com/ledgerwatch/turbo-geth/ethdb"
 	"github.com/ledgerwatch/turbo-geth/log"
-	"path/filepath"
 )
 
 var (
@@ -42,13 +35,8 @@
 	snkv := ethdb.NewSnapshotKV().DB(kv)
 
 	if mode.Bodies {
-<<<<<<< HEAD
-		snapshotKV, err := ethdb.NewLMDB().Flags(func(flags uint) uint { return flags | lmdb.Readonly }).Path(snapshotDir + "/bodies").WithBucketsConfig(func(defaultBuckets dbutils.BucketsCfg) dbutils.BucketsCfg {
+		snapshotKV, err := ethdb.NewLMDB().Readonly().Path(snapshotDir + "/bodies").WithBucketsConfig(func(defaultBuckets dbutils.BucketsCfg) dbutils.BucketsCfg {
 			return BucketConfigs[SnapshotType_bodies]
-=======
-		snapshotKV, err := ethdb.NewLMDB().Readonly().Path(snapshotDir + "/bodies").WithBucketsConfig(func(defaultBuckets dbutils.BucketsCfg) dbutils.BucketsCfg {
-			return bucketConfigs[SnapshotType_bodies]
->>>>>>> 6b84a92b
 		}).Open()
 		if err != nil {
 			log.Error("Can't open body snapshot", "err", err)
@@ -59,13 +47,8 @@
 	}
 
 	if mode.Headers {
-<<<<<<< HEAD
-		snapshotKV, err := ethdb.NewLMDB().Flags(func(flags uint) uint { return flags | lmdb.Readonly }).Path(snapshotDir + "/headers").WithBucketsConfig(func(defaultBuckets dbutils.BucketsCfg) dbutils.BucketsCfg {
+		snapshotKV, err := ethdb.NewLMDB().Readonly().Path(snapshotDir + "/headers").WithBucketsConfig(func(defaultBuckets dbutils.BucketsCfg) dbutils.BucketsCfg {
 			return BucketConfigs[SnapshotType_headers]
-=======
-		snapshotKV, err := ethdb.NewLMDB().Readonly().Path(snapshotDir + "/headers").WithBucketsConfig(func(defaultBuckets dbutils.BucketsCfg) dbutils.BucketsCfg {
-			return bucketConfigs[SnapshotType_headers]
->>>>>>> 6b84a92b
 		}).Open()
 		if err != nil {
 			log.Error("Can't open headers snapshot", "err", err)
@@ -75,13 +58,8 @@
 		}
 	}
 	if mode.State {
-<<<<<<< HEAD
-		snapshotKV, err := ethdb.NewLMDB().Flags(func(flags uint) uint { return flags | lmdb.Readonly }).Path(snapshotDir + "/state").WithBucketsConfig(func(defaultBuckets dbutils.BucketsCfg) dbutils.BucketsCfg {
-			return BucketConfigs[SnapshotType_state]
-=======
-		snapshotKV, err := ethdb.NewLMDB().Readonly().Path(snapshotDir + "/headers").WithBucketsConfig(func(defaultBuckets dbutils.BucketsCfg) dbutils.BucketsCfg {
-			return bucketConfigs[SnapshotType_headers]
->>>>>>> 6b84a92b
+		snapshotKV, err := ethdb.NewLMDB().Readonly().Path(snapshotDir + "/state").WithBucketsConfig(func(defaultBuckets dbutils.BucketsCfg) dbutils.BucketsCfg {
+			return BucketConfigs[SnapshotType_headers]
 		}).Open()
 		if err != nil {
 			log.Error("Can't open state snapshot", "err", err)
@@ -97,15 +75,8 @@
 	snKV := ethdb.NewSnapshotKV().DB(kv)
 	for k, v := range snapshots {
 		log.Info("Wrap db by", "snapshot", k.String(), "dir", v.Dbpath)
-<<<<<<< HEAD
 		cfg := BucketConfigs[k]
-		fmt.Println("Wrap", filepath.Dir(v.Dbpath))
-		spew.Dump(cfg)
-		snapshotKV, err := ethdb.NewLMDB().Flags(func(flags uint) uint { return flags | lmdb.Readonly }).Path(filepath.Dir(v.Dbpath)).WithBucketsConfig(func(defaultBuckets dbutils.BucketsCfg) dbutils.BucketsCfg {
-=======
-		cfg := bucketConfigs[k]
 		snapshotKV, err := ethdb.NewLMDB().Readonly().Path(v.Dbpath).WithBucketsConfig(func(defaultBuckets dbutils.BucketsCfg) dbutils.BucketsCfg {
->>>>>>> 6b84a92b
 			return cfg
 		}).Open()
 
