--- conflicted
+++ resolved
@@ -221,17 +221,11 @@
 	HeaderTDBucket        = "HeadersTotalDifficulty" // block_num_u64 + hash -> td (RLP)
 
 	BlockBodyPrefix = "BlockBody"        // block_num_u64 + hash -> block body
-<<<<<<< HEAD
 	EthTx           = "BlockTransaction" // tbl_sequence_u64 -> rlp(tx). There are two additional
 	// transactions before and after the block
 	NonCanonicalTXBucket = "NonCanonicalTransaction" // tbl_sequence_u64 -> rlp(tx) for transactions from none canonical bodies
-	BlockReceiptsPrefix  = "Receipt"                 // block_num_u64 -> canonical block receipts (non-canonical are not stored)
-	Log                  = "TransactionLog"          // block_num_u64 + txId -> logs of transaction
-=======
-	EthTx           = "BlockTransaction" // tbl_sequence_u64 -> rlp(tx)
 	Receipts        = "Receipt"          // block_num_u64 -> canonical block receipts (non-canonical are not stored)
 	Log             = "TransactionLog"   // block_num_u64 + txId -> logs of transaction
->>>>>>> d2552196
 
 	// Stores bitmap indices - in which block numbers saw logs of given 'address' or 'topic'
 	// [addr or topic] + [2 bytes inverted shard number] -> bitmap(blockN)
@@ -357,11 +351,8 @@
 	HeadersBucket,
 	HeaderTDBucket,
 	Epoch,
-<<<<<<< HEAD
+	PendingEpoch,
 	NonCanonicalTXBucket,
-=======
-	PendingEpoch,
->>>>>>> d2552196
 }
 
 // DeprecatedBuckets - list of buckets which can be programmatically deleted - for example after migration
