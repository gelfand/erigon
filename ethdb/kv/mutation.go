package kv

import (
	"context"
	"encoding/binary"
	"errors"
	"fmt"
	"sync"
	"time"

	"github.com/AskAlexSharov/bytebtree"
	"github.com/ledgerwatch/erigon/common"
	"github.com/ledgerwatch/erigon/common/dbutils"
	"github.com/ledgerwatch/erigon/ethdb"
	"github.com/ledgerwatch/erigon/log"
)

type mutation struct {
<<<<<<< HEAD
	puts  map[string]*bytebtree.BTree
	db    ethdb.Database
	quit  <-chan struct{}
	clean func()
	mu    sync.RWMutex
	size  int
=======
	puts       *btree.BTree
	db         ethdb.Database
	quit       <-chan struct{}
	clean      func()
	searchItem MutationItem
	mu         sync.RWMutex
	size       int
}

type MutationItem struct {
	table string
	key   []byte
	value []byte
>>>>>>> b56e500a
}

// NewBatch - starts in-mem batch
//
// Common pattern:
//
// batch := db.NewBatch()
// defer batch.Rollback()
// ... some calculations on `batch`
// batch.Commit()
func NewBatch(tx ethdb.RwTx, quit <-chan struct{}) *mutation {
	clean := func() {}
	if quit == nil {
		ch := make(chan struct{})
		clean = func() { close(ch) }
		quit = ch
	}

	m := &mutation{
		db:    &TxDb{tx: tx, cursors: map[string]ethdb.Cursor{}},
		quit:  quit,
		clean: clean,
		puts:  map[string]*bytebtree.BTree{},
	}
	buckets, err := tx.ExistingBuckets()
	if err != nil {
		panic(err)
	}
	for i := range buckets {
		m.puts[buckets[i]] = bytebtree.New()
	}
	return m
}

func (m *mutation) RwKV() ethdb.RwKV {
	if casted, ok := m.db.(ethdb.HasRwKV); ok {
		return casted.RwKV()
	}
	return nil
}

func (m *mutation) getMem(table string, key []byte) ([]byte, bool) {
	m.mu.RLock()
	defer m.mu.RUnlock()
	return m.puts[table].Get(key)
}

func (m *mutation) IncrementSequence(bucket string, amount uint64) (res uint64, err error) {
	v, ok := m.getMem(dbutils.Sequence, []byte(bucket))
	if !ok && m.db != nil {
		v, err = m.db.Get(dbutils.Sequence, []byte(bucket))
		if err != nil && !errors.Is(err, ethdb.ErrKeyNotFound) {
			return 0, err
		}
	}
	var currentV uint64 = 0
	if len(v) > 0 {
		currentV = binary.BigEndian.Uint64(v)
	}

	newVBytes := make([]byte, 8)
	binary.BigEndian.PutUint64(newVBytes, currentV+amount)
	if err = m.Put(dbutils.Sequence, []byte(bucket), newVBytes); err != nil {
		return 0, err
	}

	return currentV, nil
}
func (m *mutation) ReadSequence(bucket string) (res uint64, err error) {
	v, ok := m.getMem(dbutils.Sequence, []byte(bucket))
	if !ok && m.db != nil {
		v, err = m.db.Get(dbutils.Sequence, []byte(bucket))
		if err != nil && !errors.Is(err, ethdb.ErrKeyNotFound) {
			return 0, err
		}
	}
	var currentV uint64 = 0
	if len(v) > 0 {
		currentV = binary.BigEndian.Uint64(v)
	}

	return currentV, nil
}

// Can only be called from the worker thread
func (m *mutation) GetOne(table string, key []byte) ([]byte, error) {
	if value, ok := m.getMem(table, key); ok {
		if value == nil {
			return nil, nil
		}
		return value, nil
	}
	if m.db != nil {
		// TODO: simplify when tx can no longer be parent of mutation
		value, err := m.db.Get(table, key)
		if err != nil && !errors.Is(err, ethdb.ErrKeyNotFound) {
			return nil, err
		}

		return value, nil
	}
	return nil, nil
}

// Can only be called from the worker thread
func (m *mutation) Get(table string, key []byte) ([]byte, error) {
	value, err := m.GetOne(table, key)
	if err != nil {
		return nil, err
	}

	if value == nil {
		return nil, ethdb.ErrKeyNotFound
	}

	return value, nil
}

func (m *mutation) Last(table string) ([]byte, []byte, error) {
	return m.db.Last(table)
}

func (m *mutation) hasMem(table string, key []byte) bool {
	m.mu.RLock()
	defer m.mu.RUnlock()
	return m.puts[table].Has(key)
}

func (m *mutation) Has(table string, key []byte) (bool, error) {
	if m.hasMem(table, key) {
		return true, nil
	}
	if m.db != nil {
		return m.db.Has(table, key)
	}
	return false, nil
}

func (m *mutation) Put(table string, key []byte, value []byte) error {
	m.mu.Lock()
	defer m.mu.Unlock()

	oldK, oldV := m.puts[table].ReplaceOrInsert(key, value)
	m.size += len(key) + len(value)
	if oldK != nil {
		m.size -= len(oldK) + len(oldV)
	}
	return nil
}

func (m *mutation) Append(table string, key []byte, value []byte) error {
	return m.Put(table, key, value)
}

func (m *mutation) AppendDup(table string, key []byte, value []byte) error {
	return m.Put(table, key, value)
}

func (m *mutation) BatchSize() int {
	m.mu.RLock()
	defer m.mu.RUnlock()
	return m.size
}

func (m *mutation) ForEach(bucket string, fromPrefix []byte, walker func(k, v []byte) error) error {
	m.panicOnEmptyDB()
	return m.db.ForEach(bucket, fromPrefix, walker)
}

func (m *mutation) ForPrefix(bucket string, prefix []byte, walker func(k, v []byte) error) error {
	m.panicOnEmptyDB()
	return m.db.ForPrefix(bucket, prefix, walker)
}

func (m *mutation) ForAmount(bucket string, prefix []byte, amount uint32, walker func(k, v []byte) error) error {
	m.panicOnEmptyDB()
	return m.db.ForAmount(bucket, prefix, amount, walker)
}

func (m *mutation) Delete(table string, k, v []byte) error {
	if v != nil {
		return m.db.Delete(table, k, v) // TODO: mutation to support DupSort deletes
	}
	//m.puts.Delete(table, k)
	return m.Put(table, k, nil)
}

func (m *mutation) CommitAndBegin(ctx context.Context) error {
	err := m.Commit()
	return err
}

func (m *mutation) RollbackAndBegin(ctx context.Context) error {
	m.Rollback()
	return nil
}

func (m *mutation) doCommit(tx ethdb.RwTx) error {
	var innerErr error
	var isEndOfBucket bool
	logEvery := time.NewTicker(30 * time.Second)
	defer logEvery.Stop()
	count := 0
	total := float64(0)
	for i := range m.puts {
		total += float64(m.puts[i].Len())
	}

	for table := range m.puts {
		if m.puts[table].Len() == 0 {
			continue
		}
		c, err := tx.RwCursor(table)
		if err != nil {
			return err
		}
		first := true
		m.puts[table].Ascend(func(k, v []byte) bool {
			if first {
				first = false
				firstKey, _, err := c.Seek(k)
				if err != nil {
					innerErr = err
					return false
				}
				isEndOfBucket = firstKey == nil
			}
			if isEndOfBucket {
				if len(k) > 0 {
					if err := c.Append(k, v); err != nil {
						innerErr = err
						return false
					}
				}
			} else if len(v) == 0 {
				if err := c.Delete(k, nil); err != nil {
					innerErr = err
					return false
				}
			} else {
				if err := c.Put(k, v); err != nil {
					innerErr = err
					return false
				}
			}

			count++

			select {
			case <-logEvery.C:
				progress := fmt.Sprintf("%.1fM/%.1fM", float64(count)/1_000_000, total/1_000_000)
				log.Info("Write to db", "progress", progress)
				tx.CollectMetrics()
			case <-m.quit:
				innerErr = common.ErrStopped
				return false
			default:
			}
			return true
		})
		c.Close()
	}

	tx.CollectMetrics()
	return innerErr
}

func (m *mutation) Commit() error {
	if m.db == nil {
		return nil
	}
	m.mu.Lock()
	defer m.mu.Unlock()
	if tx, ok := m.db.(ethdb.HasTx); ok {
		if err := m.doCommit(tx.Tx().(ethdb.RwTx)); err != nil {
			return err
		}
	} else {
		if err := m.db.(ethdb.HasRwKV).RwKV().Update(context.Background(), func(tx ethdb.RwTx) error {
			return m.doCommit(tx)
		}); err != nil {
			return err
		}
	}

	for i := range m.puts {
		m.puts[i].Clear(false)
	}
	m.size = 0
	m.clean()
	return nil
}

func (m *mutation) Rollback() {
	m.mu.Lock()
	defer m.mu.Unlock()
	for i := range m.puts {
		m.puts[i].Clear(false)
	}
	m.size = 0
	m.clean()
}

func (m *mutation) Close() {
	m.Rollback()
}

func (m *mutation) Begin(ctx context.Context, flags ethdb.TxFlags) (ethdb.DbWithPendingMutations, error) {
	return m.db.Begin(ctx, flags)
}

func (m *mutation) BeginGetter(ctx context.Context) (ethdb.GetterTx, error) {
	return m.db.BeginGetter(ctx)
}

func (m *mutation) panicOnEmptyDB() {
	if m.db == nil {
		panic("Not implemented")
	}
}

func (m *mutation) SetRwKV(kv ethdb.RwKV) {
	m.db.(ethdb.HasRwKV).SetRwKV(kv)
}<|MERGE_RESOLUTION|>--- conflicted
+++ resolved
@@ -16,28 +16,13 @@
 )
 
 type mutation struct {
-<<<<<<< HEAD
-	puts  map[string]*bytebtree.BTree
-	db    ethdb.Database
-	quit  <-chan struct{}
-	clean func()
-	mu    sync.RWMutex
-	size  int
-=======
-	puts       *btree.BTree
+	puts       map[string]*bytebtree.BTree
 	db         ethdb.Database
 	quit       <-chan struct{}
 	clean      func()
 	searchItem MutationItem
 	mu         sync.RWMutex
 	size       int
-}
-
-type MutationItem struct {
-	table string
-	key   []byte
-	value []byte
->>>>>>> b56e500a
 }
 
 // NewBatch - starts in-mem batch
