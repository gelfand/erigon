--- conflicted
+++ resolved
@@ -34,11 +34,7 @@
  * top-level directory of the distribution or, alternatively, at
  * <http://www.OpenLDAP.org/license.html>. */
 
-<<<<<<< HEAD
-#define MDBX_BUILD_SOURCERY d9fada977675dfdeb5dd8798d862f799f213a6dbd42ed6b3ade3392735ca8b6a_v0_9_3_192_g009e3d6c
-=======
 #define MDBX_BUILD_SOURCERY f3d117bd0bc35fdd62fe980d8c0004ea83fd2e6ceddcfa57d7bd96b28ec0bdb3_v0_9_3_193_g1275bdb6
->>>>>>> f4f88497
 #ifdef MDBX_CONFIG_H
 #include MDBX_CONFIG_H
 #endif
@@ -2896,14 +2892,10 @@
   unsigned me_leaf_nodemax; /* max size of a leaf-node */
   uint8_t me_psize2log;     /* log2 of DB page size */
   int8_t me_stuck_meta; /* recovery-only: target meta page or less that zero */
-<<<<<<< HEAD
-  unsigned me_os_psize; /* OS page size, from mdbx_syspagesize() */
-=======
   uint16_t me_merge_threshold,
       me_merge_threshold_gc;  /* pages emptier than this are candidates for
                                  merging */
   unsigned me_os_psize;       /* OS page size, from mdbx_syspagesize() */
->>>>>>> f4f88497
   unsigned me_maxreaders;     /* size of the reader table */
   MDBX_dbi me_maxdbs;         /* size of the DB table */
   uint32_t me_pid;            /* process ID of this env */
@@ -2930,10 +2922,7 @@
     uint8_t spill_max_denominator;
     uint8_t spill_min_denominator;
     uint8_t spill_parent4child_denominator;
-<<<<<<< HEAD
-=======
     unsigned merge_threshold_16dot16_percent;
->>>>>>> f4f88497
     union {
       unsigned all;
       /* tracks options with non-auto values but tuned by user */
