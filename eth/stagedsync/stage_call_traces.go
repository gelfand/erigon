package stagedsync

import (
	"bytes"
	"context"
	"encoding/binary"
	"fmt"
	"math"
	"math/big"
	"runtime"
	"time"

	"github.com/RoaringBitmap/roaring/roaring64"
	"github.com/c2h5oh/datasize"
	"github.com/ledgerwatch/erigon/common"
	"github.com/ledgerwatch/erigon/common/dbutils"
	"github.com/ledgerwatch/erigon/common/etl"
	"github.com/ledgerwatch/erigon/consensus"
	"github.com/ledgerwatch/erigon/core/types/accounts"
	"github.com/ledgerwatch/erigon/core/vm"
	"github.com/ledgerwatch/erigon/core/vm/stack"
	"github.com/ledgerwatch/erigon/eth/stagedsync/stages"
	"github.com/ledgerwatch/erigon/ethdb"
	"github.com/ledgerwatch/erigon/ethdb/bitmapdb"
	"github.com/ledgerwatch/erigon/log"
	"github.com/ledgerwatch/erigon/params"
)

type CallTracesCfg struct {
	db          ethdb.RwKV
	ToBlock     uint64 // not setting this params means no limit
	BatchSize   datasize.ByteSize
	tmpdir      string
	chainConfig *params.ChainConfig
	engine      consensus.Engine
}

func StageCallTracesCfg(
	db ethdb.RwKV,
	toBlock uint64,
	batchSize datasize.ByteSize,
	tmpdir string,
	chainConfig *params.ChainConfig,
	engine consensus.Engine,
) CallTracesCfg {
	return CallTracesCfg{
		db:          db,
		ToBlock:     toBlock,
		BatchSize:   batchSize,
		tmpdir:      tmpdir,
		chainConfig: chainConfig,
		engine:      engine,
	}
}

func SpawnCallTraces(s *StageState, tx ethdb.RwTx, cfg CallTracesCfg, ctx context.Context) error {
	useExternalTx := tx != nil
	if !useExternalTx {
		var err error
		tx, err = cfg.db.BeginRw(ctx)
		if err != nil {
			return err
		}
		defer tx.Rollback()
	}

	quit := ctx.Done()
	endBlock, err := s.ExecutionAt(tx)
	if cfg.ToBlock > 0 && cfg.ToBlock < endBlock {
		endBlock = cfg.ToBlock
	}
<<<<<<< HEAD
	sendersProgress, err1 := stages.GetStageProgress(tx, stages.Senders)
	if err1 != nil {
		return err1
	}
	if endBlock != sendersProgress {
		return nil
	}
	logPrefix := s.state.LogPrefix()
=======
	logPrefix := s.LogPrefix()
>>>>>>> 499b5ce6
	if err != nil {
		return fmt.Errorf("%s: getting last executed block: %w", logPrefix, err)
	}
	if endBlock == s.BlockNumber {
		s.Done()
		return nil
	}

	if err := promoteCallTraces(logPrefix, tx, s.BlockNumber+1, endBlock, bitmapsBufLimit, bitmapsFlushEvery, quit, cfg); err != nil {
		return err
	}

	if err := s.DoneAndUpdate(tx, endBlock); err != nil {
		return err
	}
	if !useExternalTx {
		if err := tx.Commit(); err != nil {
			return err
		}
	}

	return nil
}

func promoteCallTraces(logPrefix string, tx ethdb.RwTx, startBlock, endBlock uint64, bufLimit datasize.ByteSize, flushEvery time.Duration, quit <-chan struct{}, cfg CallTracesCfg) error {
	logEvery := time.NewTicker(logInterval)
	defer logEvery.Stop()

	froms := map[string]*roaring64.Bitmap{}
	tos := map[string]*roaring64.Bitmap{}
	collectorFrom := etl.NewCollector(cfg.tmpdir, etl.NewSortableBuffer(etl.BufferOptimalSize))
	defer collectorFrom.Close(logPrefix)
	collectorTo := etl.NewCollector(cfg.tmpdir, etl.NewSortableBuffer(etl.BufferOptimalSize))
	defer collectorTo.Close(logPrefix)
	checkFlushEvery := time.NewTicker(flushEvery)
	defer checkFlushEvery.Stop()

	traceCursor, err := tx.RwCursorDupSort(dbutils.CallTraceSet)
	if err != nil {
		return fmt.Errorf("%s: failed to create cursor for call traces: %w", logPrefix, err)
	}
	defer traceCursor.Close()

	var k, v []byte
	prev := startBlock
	for k, v, err = traceCursor.Seek(dbutils.EncodeBlockNumber(startBlock)); k != nil && err == nil; k, v, err = traceCursor.Next() {
		blockNum := binary.BigEndian.Uint64(k)
		if blockNum > endBlock {
			break
		}
		if len(v) != common.AddressLength+1 {
			return fmt.Errorf("%s: wrong size of value in CallTraceSet: %x (size %d)", logPrefix, v, len(v))
		}
		mapKey := string(v[:common.AddressLength])
		if v[common.AddressLength]&1 > 0 {
			m, ok := froms[mapKey]
			if !ok {
				m = roaring64.New()
				froms[mapKey] = m
			}
			m.Add(blockNum)
		}
		if v[common.AddressLength]&2 > 0 {
			m, ok := tos[mapKey]
			if !ok {
				m = roaring64.New()
				tos[mapKey] = m
			}
			m.Add(blockNum)
		}
		select {
		default:
		case <-logEvery.C:
			var m runtime.MemStats
			runtime.ReadMemStats(&m)
			speed := float64(blockNum-prev) / float64(logInterval/time.Second)
			prev = blockNum

			log.Info(fmt.Sprintf("[%s] Progress", logPrefix), "number", blockNum,
				"blk/second", speed,
				"alloc", common.StorageSize(m.Alloc),
				"sys", common.StorageSize(m.Sys))
		case <-checkFlushEvery.C:
			if needFlush64(froms, bufLimit) {
				if err := flushBitmaps64(collectorFrom, froms); err != nil {
					return fmt.Errorf("[%s] %w", logPrefix, err)
				}

				froms = map[string]*roaring64.Bitmap{}
			}

			if needFlush64(tos, bufLimit) {
				if err := flushBitmaps64(collectorTo, tos); err != nil {
					return fmt.Errorf("[%s] %w", logPrefix, err)
				}

				tos = map[string]*roaring64.Bitmap{}
			}
		}
	}
	if err != nil {
		return fmt.Errorf("%s: failed to move cursor: %w", logPrefix, err)
	}
	if err = flushBitmaps64(collectorFrom, froms); err != nil {
		return err
	}
	if err = flushBitmaps64(collectorTo, tos); err != nil {
		return err
	}
	// Clean up before loading call traces to reclaim space
	var prunedMin uint64 = math.MaxUint64
	var prunedMax uint64 = 0
	for k, _, err = traceCursor.First(); k != nil && err == nil; k, _, err = traceCursor.NextNoDup() {
		blockNum := binary.BigEndian.Uint64(k)
		if blockNum+params.FullImmutabilityThreshold <= endBlock {
			break
		}
		select {
		default:
		case <-logEvery.C:
			var m runtime.MemStats
			runtime.ReadMemStats(&m)
			log.Info(fmt.Sprintf("[%s] Pruning call trace intermediate table", logPrefix), "number", blockNum,
				"alloc", common.StorageSize(m.Alloc),
				"sys", common.StorageSize(m.Sys))
		}
		if err = traceCursor.DeleteCurrentDuplicates(); err != nil {
			return fmt.Errorf("%s: failed to remove trace call set for block %d: %v", logPrefix, blockNum, err)
		}
		if blockNum < prunedMin {
			prunedMin = blockNum
		}
		if blockNum > prunedMax {
			prunedMax = blockNum
		}
	}
	if err != nil {
		return fmt.Errorf("%s: failed to move cleanup cursor: %w", logPrefix, err)
	}
	if prunedMax != 0 && prunedMax > prunedMin+16 {
		log.Info(fmt.Sprintf("[%s] Pruned call trace intermediate table", logPrefix), "from", prunedMin, "to", prunedMax)
	}
	if err := finaliseCallTraces(collectorFrom, collectorTo, logPrefix, tx, quit); err != nil {
		return fmt.Errorf("[%s] %w", logPrefix, err)
	}
	return nil
}

func finaliseCallTraces(collectorFrom, collectorTo *etl.Collector, logPrefix string, tx ethdb.RwTx, quit <-chan struct{}) error {
	var currentBitmap = roaring64.New()
	var buf = bytes.NewBuffer(nil)
	lastChunkKey := make([]byte, 128)
	reader := bytes.NewReader(nil)
	reader2 := bytes.NewReader(nil)
	var loaderFunc = func(k []byte, v []byte, table etl.CurrentTableReader, next etl.LoadNextFunc) error {
		reader.Reset(v)
		if _, err := currentBitmap.ReadFrom(reader); err != nil {
			return err
		}
		lastChunkKey = lastChunkKey[:len(k)+8]
		copy(lastChunkKey, k)
		binary.BigEndian.PutUint64(lastChunkKey[len(k):], ^uint64(0))
		lastChunkBytes, err := table.Get(lastChunkKey)
		if err != nil {
			return fmt.Errorf("find last chunk failed: %w", err)
		}

		if len(lastChunkBytes) > 0 {
			lastChunk := roaring64.New()
			reader2.Reset(lastChunkBytes)
			_, err = lastChunk.ReadFrom(reader2)
			if err != nil {
				return fmt.Errorf("couldn't read last log index chunk: %w, len(lastChunkBytes)=%d", err, len(lastChunkBytes))
			}
			currentBitmap.Or(lastChunk) // merge last existing chunk from db - next loop will overwrite it
		}
		if err := bitmapdb.WalkChunkWithKeys64(k, currentBitmap, bitmapdb.ChunkLimit, func(chunkKey []byte, chunk *roaring64.Bitmap) error {
			buf.Reset()
			if _, err := chunk.WriteTo(buf); err != nil {
				return err
			}
			return next(k, chunkKey, buf.Bytes())
		}); err != nil {
			return err
		}
		currentBitmap.Clear()
		return nil
	}
	if err := collectorFrom.Load(logPrefix, tx, dbutils.CallFromIndex, loaderFunc, etl.TransformArgs{Quit: quit}); err != nil {
		return err
	}
	if err := collectorTo.Load(logPrefix, tx, dbutils.CallToIndex, loaderFunc, etl.TransformArgs{Quit: quit}); err != nil {
		return err
	}
	return nil
}

func UnwindCallTraces(u *UnwindState, s *StageState, tx ethdb.RwTx, cfg CallTracesCfg, ctx context.Context) (err error) {
	if s.BlockNumber <= u.UnwindPoint {
		return nil
	}
	useExternalTx := tx != nil
	if !useExternalTx {
		tx, err = cfg.db.BeginRw(ctx)
		if err != nil {
			return err
		}
		defer tx.Rollback()
	}
	quitCh := ctx.Done()

	logPrefix := s.LogPrefix()
	if err := unwindCallTraces(logPrefix, tx, s.BlockNumber, u.UnwindPoint, quitCh, cfg); err != nil {
		return fmt.Errorf("[%s] %w", logPrefix, err)
	}

	if err := u.Done(tx); err != nil {
		return fmt.Errorf("%s: %w", logPrefix, err)
	}

	if !useExternalTx {
		if err := tx.Commit(); err != nil {
			return fmt.Errorf("[%s] %w", logPrefix, err)
		}
	}

	return nil
}

func unwindCallTraces(logPrefix string, db ethdb.RwTx, from, to uint64, quitCh <-chan struct{}, cfg CallTracesCfg) error {
	froms := map[string]struct{}{}
	tos := map[string]struct{}{}

	logEvery := time.NewTicker(30 * time.Second)
	defer logEvery.Stop()

	traceCursor, err := db.RwCursorDupSort(dbutils.CallTraceSet)
	if err != nil {
		return fmt.Errorf("%s: failed to create cursor for call traces: %w", logPrefix, err)
	}

	var k, v []byte
	prev := to + 1
	for k, v, err = traceCursor.Seek(dbutils.EncodeBlockNumber(to + 1)); k != nil && err == nil; k, v, err = traceCursor.Next() {
		blockNum := binary.BigEndian.Uint64(k)
		if blockNum >= from {
			break
		}
		if len(v) != common.AddressLength+1 {
			return fmt.Errorf("%s: wrong size of value in CallTraceSet: %x (size %d)", logPrefix, v, len(v))
		}
		mapKey := string(v[:common.AddressLength])
		if v[common.AddressLength]&1 > 0 {
			froms[mapKey] = struct{}{}
		}
		if v[common.AddressLength]&2 > 0 {
			tos[mapKey] = struct{}{}
		}
		select {
		default:
		case <-logEvery.C:
			var m runtime.MemStats
			runtime.ReadMemStats(&m)
			speed := float64(blockNum-prev) / float64(logInterval/time.Second)
			prev = blockNum

			log.Info(fmt.Sprintf("[%s] Progress", logPrefix), "number", blockNum,
				"blk/second", speed,
				"alloc", common.StorageSize(m.Alloc),
				"sys", common.StorageSize(m.Sys))
		}
	}
	if err != nil {
		return fmt.Errorf("%s: failed to move cursor: %w", logPrefix, err)
	}

	if err := truncateBitmaps64(db, dbutils.CallFromIndex, froms, to); err != nil {
		return err
	}
	if err := truncateBitmaps64(db, dbutils.CallToIndex, tos, to); err != nil {
		return err
	}
	return nil
}

type CallTracer struct {
	froms   map[common.Address]struct{}
	tos     map[common.Address]bool // address -> isCreated
	hasTEVM func(contractHash common.Hash) (bool, error)
}

func NewCallTracer(hasTEVM func(contractHash common.Hash) (bool, error)) *CallTracer {
	return &CallTracer{
		froms:   make(map[common.Address]struct{}),
		tos:     make(map[common.Address]bool),
		hasTEVM: hasTEVM,
	}
}

func (ct *CallTracer) CaptureStart(depth int, from common.Address, to common.Address, precompile bool, create bool, calltype vm.CallType, input []byte, gas uint64, value *big.Int, codeHash common.Hash) error {
	ct.froms[from] = struct{}{}

	created, ok := ct.tos[to]
	if !ok {
		ct.tos[to] = false
	}

	if !created && create {
		if !accounts.IsEmptyCodeHash(codeHash) && ct.hasTEVM != nil {
			has, err := ct.hasTEVM(codeHash)
			if !has {
				ct.tos[to] = true
			}

			if err != nil {
				log.Warn("while CaptureStart", "error", err)
			}
		}
	}
	return nil
}
func (ct *CallTracer) CaptureState(env *vm.EVM, pc uint64, op vm.OpCode, gas, cost uint64, memory *vm.Memory, stack *stack.Stack, rData []byte, contract *vm.Contract, depth int, err error) error {
	return nil
}
func (ct *CallTracer) CaptureFault(env *vm.EVM, pc uint64, op vm.OpCode, gas, cost uint64, memory *vm.Memory, stack *stack.Stack, contract *vm.Contract, depth int, err error) error {
	return nil
}
func (ct *CallTracer) CaptureEnd(depth int, output []byte, gasUsed uint64, t time.Duration, err error) error {
	return nil
}
func (ct *CallTracer) CaptureSelfDestruct(from common.Address, to common.Address, value *big.Int) {
	ct.froms[from] = struct{}{}
	ct.tos[to] = false
}
func (ct *CallTracer) CaptureAccountRead(account common.Address) error {
	return nil
}
func (ct *CallTracer) CaptureAccountWrite(account common.Address) error {
	return nil
}

func PruneCallTraces(s *PruneState, tx ethdb.RwTx, cfg CallTracesCfg, ctx context.Context) (err error) {
	useExternalTx := tx != nil
	if !useExternalTx {
		tx, err = cfg.db.BeginRw(ctx)
		if err != nil {
			return err
		}
		defer tx.Rollback()
	}

	if err = s.Done(tx); err != nil {
		return err
	}
	if !useExternalTx {
		if err = tx.Commit(); err != nil {
			return err
		}
	}
	return nil
}<|MERGE_RESOLUTION|>--- conflicted
+++ resolved
@@ -69,18 +69,15 @@
 	if cfg.ToBlock > 0 && cfg.ToBlock < endBlock {
 		endBlock = cfg.ToBlock
 	}
-<<<<<<< HEAD
 	sendersProgress, err1 := stages.GetStageProgress(tx, stages.Senders)
 	if err1 != nil {
 		return err1
 	}
 	if endBlock != sendersProgress {
+		s.Done()
 		return nil
 	}
-	logPrefix := s.state.LogPrefix()
-=======
 	logPrefix := s.LogPrefix()
->>>>>>> 499b5ce6
 	if err != nil {
 		return fmt.Errorf("%s: getting last executed block: %w", logPrefix, err)
 	}
