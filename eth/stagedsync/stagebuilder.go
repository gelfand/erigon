--- conflicted
+++ resolved
@@ -115,349 +115,6 @@
 	return stages
 }
 
-<<<<<<< HEAD
-// DefaultStages contains the list of default stage builders that are used by Erigon.
-func DefaultStages() StageBuilders {
-	return []StageBuilder{
-		{
-			ID: stages.Headers,
-			Build: func(world StageParameters) *Stage {
-				return &Stage{
-					ID:          stages.Headers,
-					Description: "Download headers",
-					ExecFunc: func(s *StageState, u Unwinder, tx ethdb.RwTx) error {
-						return SpawnHeaderDownloadStage(s, u, world.d, world.headersFetchers)
-					},
-					UnwindFunc: func(u *UnwindState, s *StageState, tx ethdb.RwTx) error {
-						return u.Done(world.DB)
-					},
-				}
-			},
-		},
-		{
-			ID: stages.BlockHashes,
-			Build: func(world StageParameters) *Stage {
-				return &Stage{
-					ID:          stages.BlockHashes,
-					Description: "Write block hashes",
-					ExecFunc: func(s *StageState, u Unwinder, tx ethdb.RwTx) error {
-						blockHashCfg := StageBlockHashesCfg(world.DB.RwKV(), world.TmpDir)
-						return SpawnBlockHashStage(s, tx, blockHashCfg, world.QuitCh)
-					},
-					UnwindFunc: func(u *UnwindState, s *StageState, tx ethdb.RwTx) error {
-						return u.Done(world.DB)
-					},
-				}
-			},
-		},
-		{
-			ID: stages.CreateHeadersSnapshot,
-			Build: func(world StageParameters) *Stage {
-				headersSnapshotGenCfg := StageHeadersSnapshotGenCfg(world.DB.RwKV(), world.snapshotsDir)
-				return &Stage{
-					ID:          stages.CreateHeadersSnapshot,
-					Description: "Create headers snapshot",
-					ExecFunc: func(s *StageState, u Unwinder, tx ethdb.RwTx) error {
-						return SpawnHeadersSnapshotGenerationStage(s, tx, headersSnapshotGenCfg, world.InitialCycle, world.SnapshotBuilder, world.btClient, world.QuitCh)
-					},
-					UnwindFunc: func(u *UnwindState, s *StageState, tx ethdb.RwTx) error {
-						useExternalTx := tx != nil
-						if !useExternalTx {
-							var err error
-							tx, err = headersSnapshotGenCfg.db.BeginRw(context.Background())
-							if err != nil {
-								return err
-							}
-							defer tx.Rollback()
-						}
-
-						err := u.Done(tx)
-						if err != nil {
-							return err
-						}
-						if !useExternalTx {
-							if err := tx.Commit(); err != nil {
-								return err
-							}
-						}
-						return nil
-					},
-					Disabled:            world.snapshotsDir == "",
-					DisabledDescription: "Enable by --snapshot.layout",
-				}
-			},
-		},
-		{
-			ID: stages.Bodies,
-			Build: func(world StageParameters) *Stage {
-				return &Stage{
-					ID:          stages.Bodies,
-					Description: "Download block bodies",
-					ExecFunc: func(s *StageState, u Unwinder, tx ethdb.RwTx) error {
-						return spawnBodyDownloadStage(s, u, world.d, world.pid, world.prefetchedBlocks)
-					},
-					UnwindFunc: func(u *UnwindState, s *StageState, tx ethdb.RwTx) error {
-						return unwindBodyDownloadStage(u, world.DB)
-					},
-				}
-			},
-		},
-		{
-			ID: stages.CreateBodiesSnapshot,
-			Build: func(world StageParameters) *Stage {
-				return &Stage{
-					ID:                  stages.CreateBodiesSnapshot,
-					Description:         "Create bodies snapshot",
-					Disabled:            world.snapshotsDir == "",
-					DisabledDescription: "Enable by --snapshot.layout",
-					ExecFunc: func(s *StageState, u Unwinder, tx ethdb.RwTx) error {
-						return SpawnBodiesSnapshotGenerationStage(s, world.DB.RwKV(), tx, world.snapshotsDir, world.btClient, world.QuitCh)
-					},
-					UnwindFunc: func(u *UnwindState, s *StageState, tx ethdb.RwTx) error {
-						useExternalTx := tx != nil
-						if !useExternalTx {
-							var err error
-							tx, err = world.DB.RwKV().BeginRw(context.Background())
-							if err != nil {
-								return err
-							}
-							defer tx.Rollback()
-						}
-
-						err := u.Done(tx)
-						if err != nil {
-							return err
-						}
-						if !useExternalTx {
-							if err := tx.Commit(); err != nil {
-								return err
-							}
-						}
-						return nil
-					},
-				}
-			},
-		},
-		{
-			ID: stages.Senders,
-			Build: func(world StageParameters) *Stage {
-				sendersCfg := StageSendersCfg(world.DB.RwKV(), world.ChainConfig, world.TmpDir)
-				return &Stage{
-					ID:          stages.Senders,
-					Description: "Recover senders from tx signatures",
-					ExecFunc: func(s *StageState, u Unwinder, tx ethdb.RwTx) error {
-						return SpawnRecoverSendersStage(sendersCfg, s, u, tx, 0, world.QuitCh)
-					},
-					UnwindFunc: func(u *UnwindState, s *StageState, tx ethdb.RwTx) error {
-						return UnwindSendersStage(u, s, tx, sendersCfg)
-					},
-				}
-			},
-		},
-		{
-			ID: stages.Execution,
-			Build: func(world StageParameters) *Stage {
-				execCfg := StageExecuteBlocksCfg(
-					world.DB.RwKV(),
-					world.storageMode.Receipts,
-					world.storageMode.CallTraces,
-					world.storageMode.TEVM,
-					0,
-					world.BatchSize,
-					nil,
-					world.ChainConfig,
-					world.Engine,
-					world.vmConfig,
-					world.TmpDir,
-				)
-				return &Stage{
-					ID:          stages.Execution,
-					Description: "Execute blocks w/o hash checks",
-					ExecFunc: func(s *StageState, u Unwinder, tx ethdb.RwTx) error {
-						return SpawnExecuteBlocksStage(s, u, tx, 0, world.QuitCh, execCfg, nil)
-					},
-					UnwindFunc: func(u *UnwindState, s *StageState, tx ethdb.RwTx) error {
-						return UnwindExecutionStage(u, s, tx, world.QuitCh, execCfg, nil)
-					},
-				}
-			},
-		},
-		{
-			ID: stages.CreateStateSnapshot,
-			Build: func(world StageParameters) *Stage {
-				return &Stage{
-					ID:                  stages.CreateStateSnapshot,
-					Description:         "Create state snapshot",
-					Disabled:            world.snapshotsDir == "",
-					DisabledDescription: "Enable by --snapshot.layout",
-					ExecFunc: func(s *StageState, u Unwinder, tx ethdb.RwTx) error {
-						return SpawnStateSnapshotGenerationStage(s, world.DB.RwKV(), tx, world.snapshotsDir, world.btClient, world.QuitCh)
-					},
-					UnwindFunc: func(u *UnwindState, s *StageState, tx ethdb.RwTx) error {
-						return u.Done(world.DB)
-					},
-				}
-			},
-		},
-		{
-			ID: stages.HashState,
-			Build: func(world StageParameters) *Stage {
-				return &Stage{
-					ID:          stages.HashState,
-					Description: "Hash the key in the state",
-					ExecFunc: func(s *StageState, u Unwinder, tx ethdb.RwTx) error {
-						return SpawnHashStateStage(s, tx, StageHashStateCfg(world.DB.RwKV(), world.TmpDir), world.QuitCh)
-					},
-					UnwindFunc: func(u *UnwindState, s *StageState, tx ethdb.RwTx) error {
-						return UnwindHashStateStage(u, s, tx, StageHashStateCfg(world.DB.RwKV(), world.TmpDir), world.QuitCh)
-					},
-				}
-			},
-		},
-		{
-			ID: stages.IntermediateHashes,
-			Build: func(world StageParameters) *Stage {
-				return &Stage{
-					ID:          stages.IntermediateHashes,
-					Description: "Generate intermediate hashes and computing state root",
-					ExecFunc: func(s *StageState, u Unwinder, tx ethdb.RwTx) error {
-						_, err := SpawnIntermediateHashesStage(s, u, tx, StageTrieCfg(world.DB.RwKV(), true, true, world.TmpDir), world.QuitCh)
-						return err
-					},
-					UnwindFunc: func(u *UnwindState, s *StageState, tx ethdb.RwTx) error {
-						return UnwindIntermediateHashesStage(u, s, tx, StageTrieCfg(world.DB.RwKV(), true, true, world.TmpDir), world.QuitCh)
-					},
-				}
-			},
-		},
-		{
-			ID: stages.AccountHistoryIndex,
-			Build: func(world StageParameters) *Stage {
-				return &Stage{
-					ID:                  stages.AccountHistoryIndex,
-					Description:         "Generate account history index",
-					Disabled:            !world.storageMode.History,
-					DisabledDescription: "Enable by adding `h` to --storage-mode",
-					ExecFunc: func(s *StageState, u Unwinder, tx ethdb.RwTx) error {
-						cfg := StageHistoryCfg(world.DB.RwKV(), world.TmpDir)
-						return SpawnAccountHistoryIndex(s, tx, cfg, world.QuitCh)
-					},
-					UnwindFunc: func(u *UnwindState, s *StageState, tx ethdb.RwTx) error {
-						cfg := StageHistoryCfg(world.DB.RwKV(), world.TmpDir)
-						return UnwindAccountHistoryIndex(u, s, tx, cfg, world.QuitCh)
-					},
-				}
-			},
-		},
-		{
-			ID: stages.StorageHistoryIndex,
-			Build: func(world StageParameters) *Stage {
-				cfg := StageHistoryCfg(world.DB.RwKV(), world.TmpDir)
-				return &Stage{
-					ID:                  stages.StorageHistoryIndex,
-					Description:         "Generate storage history index",
-					Disabled:            !world.storageMode.History,
-					DisabledDescription: "Enable by adding `h` to --storage-mode",
-					ExecFunc: func(s *StageState, u Unwinder, tx ethdb.RwTx) error {
-						return SpawnStorageHistoryIndex(s, tx, cfg, world.QuitCh)
-					},
-					UnwindFunc: func(u *UnwindState, s *StageState, tx ethdb.RwTx) error {
-						return UnwindStorageHistoryIndex(u, s, tx, cfg, world.QuitCh)
-					},
-				}
-			},
-		},
-		{
-			ID: stages.LogIndex,
-			Build: func(world StageParameters) *Stage {
-				logIndexCfg := StageLogIndexCfg(world.DB.RwKV(), world.TmpDir)
-				return &Stage{
-					ID:                  stages.LogIndex,
-					Description:         "Generate receipt logs index",
-					Disabled:            !world.storageMode.Receipts,
-					DisabledDescription: "Enable by adding `r` to --storage-mode",
-					ExecFunc: func(s *StageState, u Unwinder, tx ethdb.RwTx) error {
-						return SpawnLogIndex(s, tx, logIndexCfg, world.QuitCh)
-					},
-					UnwindFunc: func(u *UnwindState, s *StageState, tx ethdb.RwTx) error {
-						return UnwindLogIndex(u, s, tx, logIndexCfg, world.QuitCh)
-					},
-				}
-			},
-		},
-		{
-			ID: stages.CallTraces,
-			Build: func(world StageParameters) *Stage {
-				callTracesCfg := StageCallTracesCfg(world.DB.RwKV(), 0, world.BatchSize, world.TmpDir, world.ChainConfig, world.Engine)
-				return &Stage{
-					ID:                  stages.CallTraces,
-					Description:         "Generate call traces index",
-					Disabled:            !world.storageMode.CallTraces,
-					DisabledDescription: "Work In Progress",
-					ExecFunc: func(s *StageState, u Unwinder, tx ethdb.RwTx) error {
-						return SpawnCallTraces(s, tx, world.QuitCh, callTracesCfg)
-					},
-					UnwindFunc: func(u *UnwindState, s *StageState, tx ethdb.RwTx) error {
-						return UnwindCallTraces(u, s, tx, world.QuitCh, callTracesCfg)
-					},
-				}
-			},
-		},
-		{
-			ID: stages.TxLookup,
-			Build: func(world StageParameters) *Stage {
-				txLookupCfg := StageTxLookupCfg(world.DB.RwKV(), world.TmpDir)
-				return &Stage{
-					ID:                  stages.TxLookup,
-					Description:         "Generate tx lookup index",
-					Disabled:            !world.storageMode.TxIndex,
-					DisabledDescription: "Enable by adding `t` to --storage-mode",
-					ExecFunc: func(s *StageState, u Unwinder, tx ethdb.RwTx) error {
-						return SpawnTxLookup(s, tx, txLookupCfg, world.QuitCh)
-					},
-					UnwindFunc: func(u *UnwindState, s *StageState, tx ethdb.RwTx) error {
-						return UnwindTxLookup(u, s, tx, txLookupCfg, world.QuitCh)
-					},
-				}
-			},
-		},
-		{
-			ID: stages.TxPool,
-			Build: func(world StageParameters) *Stage {
-				txPoolCfg := StageTxPoolCfg(world.DB.RwKV(), world.txPool, nil /* startFunc */)
-				return &Stage{
-					ID:          stages.TxPool,
-					Description: "Update transaction pool",
-					ExecFunc: func(s *StageState, _ Unwinder, tx ethdb.RwTx) error {
-						return SpawnTxPool(s, tx, txPoolCfg, world.QuitCh)
-					},
-					UnwindFunc: func(u *UnwindState, s *StageState, tx ethdb.RwTx) error {
-						return UnwindTxPool(u, s, tx, txPoolCfg, world.QuitCh)
-					},
-				}
-			},
-		},
-		{
-			ID: stages.Finish,
-			Build: func(world StageParameters) *Stage {
-				finishCfg := StageFinishCfg(world.DB.RwKV(), world.TmpDir)
-				return &Stage{
-					ID:          stages.Finish,
-					Description: "Final: update current block for the RPC API",
-					ExecFunc: func(s *StageState, _ Unwinder, tx ethdb.RwTx) error {
-						return FinishForward(s, tx, finishCfg, world.btClient, world.SnapshotBuilder)
-					},
-					UnwindFunc: func(u *UnwindState, s *StageState, tx ethdb.RwTx) error {
-						return UnwindFinish(u, s, tx, finishCfg)
-					},
-				}
-			},
-		},
-	}
-}
-
-=======
->>>>>>> aae8fdda
 func MiningStages(
 	createBlockCfg MiningCreateBlockCfg,
 	execCfg MiningExecCfg,
