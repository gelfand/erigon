package stagedsync

import (
	"context"
	"encoding/binary"
	"fmt"
	"math"
	"runtime"
	"sort"
	"time"

	"github.com/c2h5oh/datasize"
	"github.com/ledgerwatch/erigon/common"
	"github.com/ledgerwatch/erigon/common/changeset"
	"github.com/ledgerwatch/erigon/common/dbutils"
	"github.com/ledgerwatch/erigon/common/etl"
	"github.com/ledgerwatch/erigon/consensus"
	"github.com/ledgerwatch/erigon/core"
	"github.com/ledgerwatch/erigon/core/rawdb"
	"github.com/ledgerwatch/erigon/core/state"
	"github.com/ledgerwatch/erigon/core/types"
	"github.com/ledgerwatch/erigon/core/types/accounts"
	"github.com/ledgerwatch/erigon/core/vm"
	"github.com/ledgerwatch/erigon/eth/stagedsync/stages"
	"github.com/ledgerwatch/erigon/ethdb"
	"github.com/ledgerwatch/erigon/log"
	"github.com/ledgerwatch/erigon/metrics"
	"github.com/ledgerwatch/erigon/params"
	"github.com/ledgerwatch/erigon/turbo/shards"
)

var stageExecutionGauge = metrics.NewRegisteredGauge("stage/execution", nil)

const (
	logInterval = 30 * time.Second
)

type HasChangeSetWriter interface {
	ChangeSetWriter() *state.ChangeSetWriter
}

type ChangeSetHook func(blockNum uint64, wr *state.ChangeSetWriter)

type StateReaderBuilder func(ethdb.Database) state.StateReader

type StateWriterBuilder func(db ethdb.Database, changeSetsDB ethdb.RwTx, blockNumber uint64) state.WriterWithChangeSets

type ExecuteBlockCfg struct {
	db              ethdb.RwKV
	batchSize       datasize.ByteSize
	changeSetHook   ChangeSetHook
	chainConfig     *params.ChainConfig
	engine          consensus.Engine
	vmConfig        *vm.Config
	tmpdir          string
	writeReceipts   bool
	writeCallTraces bool
	writeTEVM       bool
	pruningDistance uint64
	stateStream     bool
	accumulator     *shards.Accumulator
}

func StageExecuteBlocksCfg(
	kv ethdb.RwKV,
	WriteReceipts bool,
	WriteCallTraces bool,
	writeTEVM bool,
	pruningDistance uint64,
	BatchSize datasize.ByteSize,
	ChangeSetHook ChangeSetHook,
	chainConfig *params.ChainConfig,
	engine consensus.Engine,
	vmConfig *vm.Config,
	accumulator *shards.Accumulator,
	stateStream bool,
	tmpdir string,
) ExecuteBlockCfg {
	return ExecuteBlockCfg{
		db:              kv,
		writeReceipts:   WriteReceipts,
		writeCallTraces: WriteCallTraces,
		writeTEVM:       writeTEVM,
		pruningDistance: pruningDistance,
		batchSize:       BatchSize,
		changeSetHook:   ChangeSetHook,
		chainConfig:     chainConfig,
		engine:          engine,
		vmConfig:        vmConfig,
		tmpdir:          tmpdir,
		accumulator:     accumulator,
		stateStream:     stateStream,
	}
}

func readBlock(blockNum uint64, tx ethdb.Tx) (*types.Block, error) {
	blockHash, err := rawdb.ReadCanonicalHash(tx, blockNum)
	if err != nil {
		return nil, err
	}
	b, _, err := rawdb.ReadBlockWithSenders(tx, blockHash, blockNum)
	return b, err
}

func executeBlock(
	block *types.Block,
	tx ethdb.RwTx,
	cfg ExecuteBlockCfg,
	writeChangesets bool,
	checkTEVM func(contractHash common.Hash) (bool, error),
	initialCycle bool,
) error {
	blockNum := block.NumberU64()
<<<<<<< HEAD
	stateReader, stateWriter := newStateReaderWriter(tx, blockNum, block.Hash(), writeChangesets, accumulator)
=======
	stateReader, stateWriter := newStateReaderWriter(batch, tx, blockNum, block.Hash(), writeChangesets, cfg.accumulator, initialCycle, cfg.stateStream)
>>>>>>> 0d350480

	// where the magic happens
	getHeader := func(hash common.Hash, number uint64) *types.Header { return rawdb.ReadHeader(tx, hash, number) }
	var callTracer *CallTracer
	if cfg.writeCallTraces {
		callTracer = NewCallTracer(checkTEVM)
		cfg.vmConfig.Debug = true
		cfg.vmConfig.Tracer = callTracer
	}

	receipts, err := core.ExecuteBlockEphemerally(cfg.chainConfig, cfg.vmConfig, getHeader, cfg.engine, block, stateReader, stateWriter, epochReader{tx: tx}, checkTEVM)
	if err != nil {
		return err
	}

	if cfg.writeReceipts {
		if err = rawdb.AppendReceipts(tx, blockNum, receipts); err != nil {
			return err
		}
	}

	if cfg.changeSetHook != nil {
		if hasChangeSet, ok := stateWriter.(HasChangeSetWriter); ok {
			cfg.changeSetHook(blockNum, hasChangeSet.ChangeSetWriter())
		}
	}

	if cfg.writeCallTraces {
		callTracer.tos[block.Coinbase()] = false
		for _, uncle := range block.Uncles() {
			callTracer.tos[uncle.Coinbase] = false
		}
		list := make(common.Addresses, len(callTracer.froms)+len(callTracer.tos))
		i := 0
		for addr := range callTracer.froms {
			copy(list[i][:], addr[:])
			i++
		}
		for addr := range callTracer.tos {
			copy(list[i][:], addr[:])
			i++
		}
		sort.Sort(list)
		// List may contain duplicates
		var blockNumEnc [8]byte
		binary.BigEndian.PutUint64(blockNumEnc[:], blockNum)
		var prev common.Address
		var created bool
		for j, addr := range list {
			if j > 0 && prev == addr {
				continue
			}
			var v [common.AddressLength + 1]byte
			copy(v[:], addr[:])
			if _, ok := callTracer.froms[addr]; ok {
				v[common.AddressLength] |= 1
			}
			if _, ok := callTracer.tos[addr]; ok {
				v[common.AddressLength] |= 2
			}
			// TEVM marking still untranslated contracts
			if cfg.vmConfig.EnableTEMV {
				if created = callTracer.tos[addr]; created {
					v[common.AddressLength] |= 4
				}
			}
			if j == 0 {
				if err = tx.Append(dbutils.CallTraceSet, blockNumEnc[:], v[:]); err != nil {
					return err
				}
			} else {
				if err = tx.AppendDup(dbutils.CallTraceSet, blockNumEnc[:], v[:]); err != nil {
					return err
				}
			}
			copy(prev[:], addr[:])
		}
	}

	return nil
}

func newStateReaderWriter(
	tx ethdb.RwTx,
	blockNum uint64,
	blockHash common.Hash,
	writeChangesets bool,
	accumulator *shards.Accumulator,
	initialCycle bool,
	stateStream bool,
) (state.StateReader, state.WriterWithChangeSets) {

	var stateReader state.StateReader
	var stateWriter state.WriterWithChangeSets

	stateReader = state.NewPlainStateReader(tx)

	if !initialCycle && stateStream {
		accumulator.StartChange(blockNum, blockHash, false)
	} else {
		accumulator = nil
	}
	if writeChangesets {
		stateWriter = state.NewPlainStateWriter(tx, tx, blockNum).SetAccumulator(accumulator)
	} else {
		stateWriter = state.NewPlainStateWriterNoHistory(tx).SetAccumulator(accumulator)
	}

	return stateReader, stateWriter
}

func SpawnExecuteBlocksStage(s *StageState, u Unwinder, tx ethdb.RwTx, toBlock uint64, quit <-chan struct{}, cfg ExecuteBlockCfg, initialCycle bool) error {
	useExternalTx := tx != nil
	if !useExternalTx {
		var err error
		tx, err = cfg.db.BeginRw(context.Background())
		if err != nil {
			return err
		}
		defer tx.Rollback()
	}

	prevStageProgress, errStart := stages.GetStageProgress(tx, stages.Senders)
	if errStart != nil {
		return errStart
	}
	var to = prevStageProgress
	if toBlock > 0 {
		to = min(prevStageProgress, toBlock)
	}
	if to <= s.BlockNumber {
		s.Done()
		return nil
	}
	logPrefix := s.state.LogPrefix()
	if to > s.BlockNumber+16 {
		log.Info(fmt.Sprintf("[%s] Blocks execution", logPrefix), "from", s.BlockNumber, "to", to)
	}

<<<<<<< HEAD
=======
	var batch ethdb.DbWithPendingMutations
	batch = kv.NewBatch(tx, quit)
	defer batch.Rollback()

>>>>>>> 0d350480
	logEvery := time.NewTicker(logInterval)
	defer logEvery.Stop()
	stageProgress := s.BlockNumber
	logBlock := stageProgress
	logTx, lastLogTx := uint64(0), uint64(0)
	logTime := time.Now()
	var gas uint64

	var stoppedErr error
	var txDirty, txLimit uint64

Loop:
	for blockNum := stageProgress + 1; blockNum <= to; blockNum++ {
		if stoppedErr = common.Stopped(quit); stoppedErr != nil {
			break
		}
		var err error
		var block *types.Block
		if block, err = readBlock(blockNum, tx); err != nil {
			return err
		}
		if block == nil {
			log.Error(fmt.Sprintf("[%s] Empty block", logPrefix), "blocknum", blockNum)
			break
		}

		if err = cfg.engine.VerifyFamily(&chainReader{config: cfg.chainConfig, tx: tx}, block.Header()); err != nil {
			return err
		}

		lastLogTx += uint64(block.Transactions().Len())

		writeChangesets := true
		if cfg.pruningDistance > 0 && to-blockNum > cfg.pruningDistance {
			writeChangesets = false
		}

		var checkTEVMCode func(contractHash common.Hash) (bool, error)

		if cfg.vmConfig.EnableTEMV {
			checkTEVMCode = ethdb.GetCheckTEVM(tx)
		}

<<<<<<< HEAD
		if err = executeBlock(block, tx, cfg, writeChangesets, accumulator, checkTEVMCode); err != nil {
=======
		if err = executeBlock(block, tx, batch, cfg, writeChangesets, checkTEVMCode, initialCycle); err != nil {
>>>>>>> 0d350480
			log.Error(fmt.Sprintf("[%s] Execution failed", logPrefix), "number", blockNum, "hash", block.Hash().String(), "error", err)
			if unwindErr := u.UnwindTo(blockNum-1, tx, block.Hash()); unwindErr != nil {
				return unwindErr
			}
			break Loop
		}
		stageProgress = blockNum
		if blockNum%100 == 0 {
			txDirty, txLimit, err = tx.SpaceDirty()
			if err != nil {
				return err
			}
			updateProgress := txDirty > (txLimit/10)*9 && !useExternalTx
			if updateProgress {
				if err = s.Update(tx, stageProgress); err != nil {
					return err
				}
				if err = tx.Commit(); err != nil {
					return err
				}
				tx, err = cfg.db.BeginRw(context.Background())
				if err != nil {
					return err
				}
				// TODO: This creates stacked up deferrals
				defer tx.Rollback()
			}
<<<<<<< HEAD
=======
			batch = kv.NewBatch(tx, quit)
			// TODO: This creates stacked up deferrals
			defer batch.Rollback()
>>>>>>> 0d350480
		}

		gas = gas + block.GasUsed()

		select {
		default:
		case <-logEvery.C:
			logBlock, logTx, logTime = logProgress(logPrefix, logBlock, logTime, blockNum, logTx, lastLogTx, gas, nil, txDirty)
			gas = 0
			tx.CollectMetrics()
			stageExecutionGauge.Update(int64(blockNum))
		}
	}

	if err := s.Update(tx, stageProgress); err != nil {
		return err
	}
	// Prune changesets if needed
	if cfg.pruningDistance > 0 {
		if err := pruneDupSortedBucket(tx, logPrefix, "account changesets", dbutils.AccountChangeSetBucket, to, cfg.pruningDistance, logEvery.C); err != nil {
			return err
		}
		if err := pruneDupSortedBucket(tx, logPrefix, "storage changesets", dbutils.StorageChangeSetBucket, to, cfg.pruningDistance, logEvery.C); err != nil {
			return err
		}
	}

	if !useExternalTx {
		if err := tx.Commit(); err != nil {
			return err
		}
	}

	log.Info(fmt.Sprintf("[%s] Completed on", logPrefix), "block", stageProgress)
	s.Done()
	return stoppedErr
}

func pruneDupSortedBucket(tx ethdb.RwTx, logPrefix string, name string, tableName string, endBlock uint64, pruningDistance uint64, logChannel <-chan time.Time) error {
	changeSetCursor, err := tx.RwCursorDupSort(tableName)
	if err != nil {
		return fmt.Errorf("%s: failed to create cursor for pruning %s: %v", logPrefix, name, err)
	}
	defer changeSetCursor.Close()

	var prunedMin uint64 = math.MaxUint64
	var prunedMax uint64 = 0
	var k []byte

	for k, _, err = changeSetCursor.First(); k != nil && err == nil; k, _, err = changeSetCursor.NextNoDup() {
		blockNum := binary.BigEndian.Uint64(k)
		if endBlock-blockNum <= pruningDistance {
			break
		}
		select {
		default:
		case <-logChannel:
			var m runtime.MemStats
			runtime.ReadMemStats(&m)
			log.Info(fmt.Sprintf("[%s] Pruning", logPrefix), "table", tableName, "number", blockNum,
				"alloc", common.StorageSize(m.Alloc),
				"sys", common.StorageSize(m.Sys))
		}
		if err = changeSetCursor.DeleteCurrentDuplicates(); err != nil {
			return fmt.Errorf("%s: failed to remove %s for block %d: %v", logPrefix, name, blockNum, err)
		}
		if blockNum < prunedMin {
			prunedMin = blockNum
		}
		if blockNum > prunedMax {
			prunedMax = blockNum
		}
	}
	if err != nil {
		return fmt.Errorf("%s: failed to move %s cleanup cursor: %w", logPrefix, tableName, err)
	}
	if prunedMax != 0 && prunedMax > prunedMin+16 {
		log.Info(fmt.Sprintf("[%s] Pruned", logPrefix), "table", tableName, "from", prunedMin, "to", prunedMax)
	}
	return nil
}

func logProgress(logPrefix string, prevBlock uint64, prevTime time.Time, currentBlock uint64, prevTx, currentTx uint64, gas uint64, batch ethdb.DbWithPendingMutations, txDirty uint64) (uint64, uint64, time.Time) {
	currentTime := time.Now()
	interval := currentTime.Sub(prevTime)
	speed := float64(currentBlock-prevBlock) / (float64(interval) / float64(time.Second))
	speedTx := float64(currentTx-prevTx) / (float64(interval) / float64(time.Second))
	speedMgas := float64(gas) / 1_000_000 / (float64(interval) / float64(time.Second))
	var m runtime.MemStats
	runtime.ReadMemStats(&m)
	var logpairs = []interface{}{
		"number", currentBlock,
		"blk/s", speed,
		"tx/s", speedTx,
		"Mgas/s", speedMgas,
	}
	if batch != nil {
		logpairs = append(logpairs, "batch", common.StorageSize(batch.BatchSize()))
	}
	if txDirty > 0 {
		logpairs = append(logpairs, "batch", common.StorageSize(txDirty))
	}
	logpairs = append(logpairs, "alloc", common.StorageSize(m.Alloc), "sys", common.StorageSize(m.Sys))
	log.Info(fmt.Sprintf("[%s] Executed blocks", logPrefix), logpairs...)

	return currentBlock, currentTx, currentTime
}

func UnwindExecutionStage(u *UnwindState, s *StageState, tx ethdb.RwTx, quit <-chan struct{}, cfg ExecuteBlockCfg, initialCycle bool) error {
	if u.UnwindPoint >= s.BlockNumber {
		s.Done()
		return nil
	}
	useExternalTx := tx != nil
	if !useExternalTx {
		var err error
		tx, err = cfg.db.BeginRw(context.Background())
		if err != nil {
			return err
		}
		defer tx.Rollback()
	}
	logPrefix := s.state.LogPrefix()
	log.Info(fmt.Sprintf("[%s] Unwind Execution", logPrefix), "from", s.BlockNumber, "to", u.UnwindPoint)

	if err := unwindExecutionStage(u, s, tx, quit, cfg, initialCycle); err != nil {
		return err
	}
	if err := u.Done(tx); err != nil {
		return fmt.Errorf("%s: reset: %v", logPrefix, err)
	}

	if !useExternalTx {
		if err := tx.Commit(); err != nil {
			return err
		}
	}
	return nil
}

func unwindExecutionStage(u *UnwindState, s *StageState, tx ethdb.RwTx, quit <-chan struct{}, cfg ExecuteBlockCfg, initialCycle bool) error {
	logPrefix := s.state.LogPrefix()
	stateBucket := dbutils.PlainStateBucket
	storageKeyLength := common.AddressLength + common.IncarnationLength + common.HashLength

	var accumulator *shards.Accumulator
	if !initialCycle && cfg.stateStream {
		hash, err := rawdb.ReadCanonicalHash(tx, u.UnwindPoint)
		if err != nil {
			return fmt.Errorf("%s: reading canonical hash of unwind point: %v", logPrefix, err)
		}
		accumulator.StartChange(u.UnwindPoint, hash, true /* unwind */)
	}
	changes, errRewind := changeset.RewindData(tx, s.BlockNumber, u.UnwindPoint, cfg.tmpdir, quit)
	if errRewind != nil {
		return fmt.Errorf("%s: getting rewind data: %v", logPrefix, errRewind)
	}
	defer changes.Close(logPrefix)

	if err := changes.Load(logPrefix, tx, stateBucket, func(k []byte, value []byte, table etl.CurrentTableReader, next etl.LoadNextFunc) error {
		if len(k) == 20 {
			if len(value) > 0 {
				var acc accounts.Account
				if err := acc.DecodeForStorage(value); err != nil {
					return err
				}

				// Fetch the code hash
				recoverCodeHashPlain(&acc, tx, k)
				var address common.Address
				copy(address[:], k)

				// cleanup contract code bucket
				original, err := state.NewPlainStateReader(tx).ReadAccountData(address)
				if err != nil {
					return fmt.Errorf("%s: read account for %x: %w", logPrefix, address, err)
				}
				if original != nil {
					// clean up all the code incarnations original incarnation and the new one
					for incarnation := original.Incarnation; incarnation > acc.Incarnation && incarnation > 0; incarnation-- {
						err = tx.Delete(dbutils.PlainContractCodeBucket, dbutils.PlainGenerateStoragePrefix(address[:], incarnation), nil)
						if err != nil {
							return fmt.Errorf("%s: writeAccountPlain for %x: %w", logPrefix, address, err)
						}
					}
				}

				newV := make([]byte, acc.EncodingLengthForStorage())
				acc.EncodeForStorage(newV)
				if accumulator != nil {
					accumulator.ChangeAccount(address, newV)
				}
				if err := next(k, k, newV); err != nil {
					return err
				}
			} else {
				if accumulator != nil {
					var address common.Address
					copy(address[:], k)
					accumulator.DeleteAccount(address)
				}
				if err := next(k, k, nil); err != nil {
					return err
				}
			}
			return nil
		}
		if accumulator != nil {
			var address common.Address
			var incarnation uint64
			var location common.Hash
			copy(address[:], k[:common.AddressLength])
			incarnation = binary.BigEndian.Uint64(k[common.AddressLength:])
			copy(location[:], k[common.AddressLength+common.IncarnationLength:])
			accumulator.ChangeStorage(address, incarnation, location, common.CopyBytes(value))
		}
		if len(value) > 0 {
			if err := next(k, k[:storageKeyLength], value); err != nil {
				return err
			}
		} else {
			if err := next(k, k[:storageKeyLength], nil); err != nil {
				return err
			}
		}
		return nil

	}, etl.TransformArgs{Quit: quit}); err != nil {
		return err
	}

	if err := changeset.Truncate(tx, u.UnwindPoint+1); err != nil {
		return fmt.Errorf("[%s] %w", logPrefix, err)
	}

	if cfg.writeReceipts {
		if err := rawdb.DeleteNewerReceipts(tx, u.UnwindPoint+1); err != nil {
			return fmt.Errorf("%s: walking receipts: %v", logPrefix, err)
		}
	}

	if cfg.writeCallTraces {
		// Truncate CallTraceSet
		keyStart := dbutils.EncodeBlockNumber(u.UnwindPoint + 1)
		c, err := tx.RwCursorDupSort(dbutils.CallTraceSet)
		if err != nil {
			return err
		}
		defer c.Close()
		for k, _, err := c.Seek(keyStart); k != nil; k, _, err = c.NextNoDup() {
			if err != nil {
				return err
			}
			err = c.DeleteCurrentDuplicates()
			if err != nil {
				return err
			}
		}
	}

	return nil
}

func recoverCodeHashPlain(acc *accounts.Account, db ethdb.Tx, key []byte) {
	var address common.Address
	copy(address[:], key)
	if acc.Incarnation > 0 && acc.IsEmptyCodeHash() {
		if codeHash, err2 := db.GetOne(dbutils.PlainContractCodeBucket, dbutils.PlainGenerateStoragePrefix(address[:], acc.Incarnation)); err2 == nil {
			copy(acc.CodeHash[:], codeHash)
		}
	}
}

func min(a, b uint64) uint64 {
	if a <= b {
		return a
	}
	return b
}<|MERGE_RESOLUTION|>--- conflicted
+++ resolved
@@ -111,11 +111,7 @@
 	initialCycle bool,
 ) error {
 	blockNum := block.NumberU64()
-<<<<<<< HEAD
-	stateReader, stateWriter := newStateReaderWriter(tx, blockNum, block.Hash(), writeChangesets, accumulator)
-=======
-	stateReader, stateWriter := newStateReaderWriter(batch, tx, blockNum, block.Hash(), writeChangesets, cfg.accumulator, initialCycle, cfg.stateStream)
->>>>>>> 0d350480
+	stateReader, stateWriter := newStateReaderWriter(tx, blockNum, block.Hash(), writeChangesets, cfg.accumulator, initialCycle, cfg.stateStream)
 
 	// where the magic happens
 	getHeader := func(hash common.Hash, number uint64) *types.Header { return rawdb.ReadHeader(tx, hash, number) }
@@ -255,13 +251,6 @@
 		log.Info(fmt.Sprintf("[%s] Blocks execution", logPrefix), "from", s.BlockNumber, "to", to)
 	}
 
-<<<<<<< HEAD
-=======
-	var batch ethdb.DbWithPendingMutations
-	batch = kv.NewBatch(tx, quit)
-	defer batch.Rollback()
-
->>>>>>> 0d350480
 	logEvery := time.NewTicker(logInterval)
 	defer logEvery.Stop()
 	stageProgress := s.BlockNumber
@@ -305,11 +294,7 @@
 			checkTEVMCode = ethdb.GetCheckTEVM(tx)
 		}
 
-<<<<<<< HEAD
-		if err = executeBlock(block, tx, cfg, writeChangesets, accumulator, checkTEVMCode); err != nil {
-=======
-		if err = executeBlock(block, tx, batch, cfg, writeChangesets, checkTEVMCode, initialCycle); err != nil {
->>>>>>> 0d350480
+		if err = executeBlock(block, tx, cfg, writeChangesets, checkTEVMCode, initialCycle); err != nil {
 			log.Error(fmt.Sprintf("[%s] Execution failed", logPrefix), "number", blockNum, "hash", block.Hash().String(), "error", err)
 			if unwindErr := u.UnwindTo(blockNum-1, tx, block.Hash()); unwindErr != nil {
 				return unwindErr
@@ -337,12 +322,6 @@
 				// TODO: This creates stacked up deferrals
 				defer tx.Rollback()
 			}
-<<<<<<< HEAD
-=======
-			batch = kv.NewBatch(tx, quit)
-			// TODO: This creates stacked up deferrals
-			defer batch.Rollback()
->>>>>>> 0d350480
 		}
 
 		gas = gas + block.GasUsed()
